# limit-fs
FUSE filesystem that removes the oldest files whenever the used space
reaches the set percentage.

You can use it in a no empty directory, anything you write in will be
written in the underlying filesystem. After unmounting it all files
remain in the unmounted directory.

## How to use
Once limit-fs is installed running it is very simple:
```
limit-fs [FUSE options] [mount options] mountPoint
```
It is _strongly recommended_ to run limit-fs as regular user (not as
root). For this to work the mount point must be owned by the user.

To unmount the filesystem use `fusermount -u mountpoint`

## Screencast

<a href="https://asciinema.org/a/228205?cols=120&rows=36&speed=1.5" target="_blank"><img src="https://asciinema.org/a/228205.svg" width="410"/></a>

## File-system specific options

You can specify the options:

| long option | short option | default | description |
|:-:|:-:|:-:|---|
| --usage-limit=<d> | -u | *80* | set the usage limit in percentage. |
| --help            | -h |      | print help message |
| --version         | -V |      | print version |

## Runtime mounting
```
limit-fs --usage-limit=90 /mnt/
```

## Mounting automatically at boot time with fstab

Add the FS to the */etc/fstab* file. For example take the line:
```
limit-fs   /mnt/tmpfs/limitfs	limit-fs	usage-limit=95,id=1000,gid=1000,user	0 0
```
Second part is the mount point which the limit-fs is mounted.

Next use limit-fs in the file system type.

Then comes the options **usage-limit=95,uid=1000,gid=1000,user**

## Mounting automatically at boot time with systemd

The name of file for automatic mounting must reflect the mount point,
to doesn't make a mistake use the command to compose the name:
```
$ systemd-escape -p --suffix=mount /path/to/mount/point
path-to-mount-point.mount
```
Substitute */path/to/mount/point* with the correct mount point. If the
mount point does not exist at the time of mounting, it is created.

 1. Create the file to setup the mount itself
<<<<<<< HEAD
=======

>>>>>>> 50b4d1cc
```
# cat > /etc/systemd/system/path-to-mount-point.mount <<EOF
[Unit]
Description=limit-fs

[Mount]
What=limit-fs
Where=/path/to/mount/point
Options=usage-limit=95,uid=1000,gid=1005,users
Type=limit-fs

[Install]
WantedBy=multi-user.target
EOF
```

 2. Create the file to perform automatic mounting
<<<<<<< HEAD
=======

>>>>>>> 50b4d1cc
```
# cat > /etc/systemd/system/path-to-mount-point.automount <<EOF
[Unit]
Description=Automount limit-fs

[Automount]
Where=/path/to/mount/point

[Install]
WantedBy=multi-user.target
EOF
```

 3. Notify systemd there are some new files available
<<<<<<< HEAD
=======

>>>>>>> 50b4d1cc
```
# systemctl daemon-reload
```

 4. Enable the automount
<<<<<<< HEAD
=======

>>>>>>> 50b4d1cc
```
# systemctl enable path-to-mount-point.automount
```

## Installation from source

 * Install dependences:
   - Fedora >= 27
     ```
     # dnf install m4 automake autoconf gcc fuse3 fuse3-devel
     ```
   - CentOS/RHEL/Fedora
     ```
     # yum install m4 automake autoconf gcc fuse fuse-devel
     ```
   - Debian
     ```
     # apt-get install m4 automake autoconf gcc fuse libfuse-dev pkg-config make
     ```

 * Compile and install
<<<<<<< HEAD
```
=======
 ```
>>>>>>> 50b4d1cc
   $ ./setup.sh
   $ ./configure
   $ make
   $ sudo make install
```<|MERGE_RESOLUTION|>--- conflicted
+++ resolved
@@ -59,11 +59,8 @@
 mount point does not exist at the time of mounting, it is created.
 
  1. Create the file to setup the mount itself
-<<<<<<< HEAD
-=======
 
->>>>>>> 50b4d1cc
-```
+ ```
 # cat > /etc/systemd/system/path-to-mount-point.mount <<EOF
 [Unit]
 Description=limit-fs
@@ -77,14 +74,11 @@
 [Install]
 WantedBy=multi-user.target
 EOF
-```
+ ```
 
  2. Create the file to perform automatic mounting
-<<<<<<< HEAD
-=======
 
->>>>>>> 50b4d1cc
-```
+ ```
 # cat > /etc/systemd/system/path-to-mount-point.automount <<EOF
 [Unit]
 Description=Automount limit-fs
@@ -95,25 +89,19 @@
 [Install]
 WantedBy=multi-user.target
 EOF
-```
+ ```
 
  3. Notify systemd there are some new files available
-<<<<<<< HEAD
-=======
 
->>>>>>> 50b4d1cc
-```
+ ```
 # systemctl daemon-reload
-```
+ ```
 
  4. Enable the automount
-<<<<<<< HEAD
-=======
 
->>>>>>> 50b4d1cc
-```
+ ```
 # systemctl enable path-to-mount-point.automount
-```
+ ```
 
 ## Installation from source
 
@@ -132,13 +120,9 @@
      ```
 
  * Compile and install
-<<<<<<< HEAD
-```
-=======
  ```
->>>>>>> 50b4d1cc
    $ ./setup.sh
    $ ./configure
    $ make
    $ sudo make install
-```+ ```